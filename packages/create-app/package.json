{
  "name": "@backstage/create-app",
  "description": "Create app package for Backstage",
  "version": "0.3.5",
  "private": false,
  "publishConfig": {
    "access": "public"
  },
  "homepage": "https://backstage.io",
  "repository": {
    "type": "git",
    "url": "https://github.com/backstage/backstage",
    "directory": "packages/create-app"
  },
  "keywords": [
    "backstage"
  ],
  "license": "Apache-2.0",
  "main": "dist/index.cjs.js",
  "bin": {
    "backstage-create-app": "bin/backstage-create-app"
  },
  "scripts": {
    "build": "backstage-cli build --outputs cjs",
    "lint": "backstage-cli lint",
    "clean": "backstage-cli clean",
    "start": "nodemon --"
  },
  "dependencies": {
    "@backstage/cli-common": "^0.1.1",
    "chalk": "^4.0.0",
    "commander": "^6.1.0",
    "fs-extra": "^9.0.0",
    "handlebars": "^4.7.3",
    "inquirer": "^7.0.4",
    "ora": "^4.0.3",
    "recursive-readdir": "^2.2.2"
  },
  "devDependencies": {
<<<<<<< HEAD
    "@types/fs-extra": "^9.0.1",
    "@types/inquirer": "^7.3.1",
    "@types/react-dev-utils": "^9.0.4",
    "@types/recursive-readdir": "^2.2.0",
    "ts-node": "^8.6.2"
  },
  "peerDependencies": {
    "@backstage/backend-common": "^0.4.2",
    "@backstage/catalog-model": "^0.6.0",
    "@backstage/cli": "^0.4.5",
=======
    "@backstage/backend-common": "^0.4.3",
    "@backstage/catalog-model": "^0.6.1",
    "@backstage/cli": "^0.4.6",
>>>>>>> 728b1527
    "@backstage/config": "^0.1.2",
    "@backstage/core": "^0.4.4",
    "@backstage/plugin-api-docs": "^0.4.2",
    "@backstage/plugin-app-backend": "^0.3.3",
    "@backstage/plugin-auth-backend": "^0.2.10",
    "@backstage/plugin-catalog": "^0.2.11",
    "@backstage/plugin-catalog-backend": "^0.5.3",
    "@backstage/plugin-catalog-import": "^0.3.4",
    "@backstage/plugin-circleci": "^0.2.5",
    "@backstage/plugin-explore": "^0.2.2",
    "@backstage/plugin-github-actions": "^0.2.7",
    "@backstage/plugin-lighthouse": "^0.2.7",
    "@backstage/plugin-proxy-backend": "^0.2.3",
    "@backstage/plugin-rollbar-backend": "^0.1.6",
    "@backstage/plugin-scaffolder": "^0.3.6",
    "@backstage/plugin-search": "^0.2.5",
    "@backstage/plugin-scaffolder-backend": "^0.4.1",
    "@backstage/plugin-tech-radar": "^0.3.2",
    "@backstage/plugin-techdocs": "^0.5.3",
    "@backstage/plugin-techdocs-backend": "^0.5.3",
    "@backstage/plugin-user-settings": "^0.2.3",
    "@backstage/test-utils": "^0.1.6",
    "@backstage/theme": "^0.2.2"
  },
  "nodemonConfig": {
    "watch": "./src",
    "exec": "bin/backstage-create-app",
    "ext": "ts"
  },
  "files": [
    "bin",
    "dist",
    "templates"
  ]
}<|MERGE_RESOLUTION|>--- conflicted
+++ resolved
@@ -37,7 +37,6 @@
     "recursive-readdir": "^2.2.2"
   },
   "devDependencies": {
-<<<<<<< HEAD
     "@types/fs-extra": "^9.0.1",
     "@types/inquirer": "^7.3.1",
     "@types/react-dev-utils": "^9.0.4",
@@ -45,14 +44,9 @@
     "ts-node": "^8.6.2"
   },
   "peerDependencies": {
-    "@backstage/backend-common": "^0.4.2",
-    "@backstage/catalog-model": "^0.6.0",
-    "@backstage/cli": "^0.4.5",
-=======
     "@backstage/backend-common": "^0.4.3",
     "@backstage/catalog-model": "^0.6.1",
     "@backstage/cli": "^0.4.6",
->>>>>>> 728b1527
     "@backstage/config": "^0.1.2",
     "@backstage/core": "^0.4.4",
     "@backstage/plugin-api-docs": "^0.4.2",
