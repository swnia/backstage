## API Report File for "@backstage/plugin-catalog-backend-module-ldap"

> Do not edit this file. It is a report generated by [API Extractor](https://api-extractor.com/).

```ts
import { BackendFeatureCompat } from '@backstage/backend-plugin-api';
import { CatalogProcessor } from '@backstage/plugin-catalog-node';
import { CatalogProcessorEmit } from '@backstage/plugin-catalog-node';
import { Client } from 'ldapjs';
import { Config } from '@backstage/config';
import { EntityProvider } from '@backstage/plugin-catalog-node';
import { EntityProviderConnection } from '@backstage/plugin-catalog-node';
import { ExtensionPoint } from '@backstage/backend-plugin-api';
import { GroupEntity } from '@backstage/catalog-model';
import { GroupTransformer as GroupTransformer_2 } from '@backstage/plugin-catalog-backend-module-ldap';
import { JsonValue } from '@backstage/types';
import { LocationSpec } from '@backstage/plugin-catalog-common';
import { LoggerService } from '@backstage/backend-plugin-api';
import { SchedulerService } from '@backstage/backend-plugin-api';
import { SchedulerServiceTaskRunner } from '@backstage/backend-plugin-api';
import { SchedulerServiceTaskScheduleDefinition } from '@backstage/backend-plugin-api';
import { SearchEntry } from 'ldapjs';
import { SearchOptions } from 'ldapjs';
import { UserEntity } from '@backstage/catalog-model';
import { UserTransformer as UserTransformer_2 } from '@backstage/plugin-catalog-backend-module-ldap';

// @public
export type BindConfig = {
  dn: string;
  secret: string;
};

// @public
const catalogModuleLdapOrgEntityProvider: BackendFeatureCompat;
export default catalogModuleLdapOrgEntityProvider;

// @public
export function defaultGroupTransformer(
  vendor: LdapVendor,
  config: GroupConfig,
  entry: SearchEntry,
): Promise<GroupEntity | undefined>;

// @public
export function defaultUserTransformer(
  vendor: LdapVendor,
  config: UserConfig,
  entry: SearchEntry,
): Promise<UserEntity | undefined>;

// @public
export type GroupConfig = {
  dn: string;
  options: SearchOptions;
  set?: {
    [path: string]: JsonValue;
  };
  map: {
    rdn: string;
    name: string;
    description: string;
    type: string;
    displayName: string;
    email?: string;
    picture?: string;
    memberOf: string;
    members: string;
  };
};

// @public
export type GroupTransformer = (
  vendor: LdapVendor,
  config: GroupConfig,
  group: SearchEntry,
) => Promise<GroupEntity | undefined>;

// @public
export const LDAP_DN_ANNOTATION = 'backstage.io/ldap-dn';

// @public
export const LDAP_RDN_ANNOTATION = 'backstage.io/ldap-rdn';

// @public
export const LDAP_UUID_ANNOTATION = 'backstage.io/ldap-uuid';

// @public
export class LdapClient {
  constructor(client: Client, logger: LoggerService);
  // (undocumented)
  static create(
    logger: LoggerService,
    target: string,
    bind?: BindConfig,
    tls?: TLSConfig,
  ): Promise<LdapClient>;
  getRootDSE(): Promise<SearchEntry | undefined>;
  getVendor(): Promise<LdapVendor>;
  search(dn: string, options: SearchOptions): Promise<SearchEntry[]>;
  searchStreaming(
    dn: string,
    options: SearchOptions,
    f: (entry: SearchEntry) => Promise<void> | void,
  ): Promise<void>;
}

// @public
export class LdapOrgEntityProvider implements EntityProvider {
  constructor(options: {
    id: string;
    provider: LdapProviderConfig;
    logger: LoggerService;
    userTransformer?: UserTransformer;
    groupTransformer?: GroupTransformer;
  });
  // (undocumented)
  connect(connection: EntityProviderConnection): Promise<void>;
  // (undocumented)
  static fromConfig(
    configRoot: Config,
    options: LdapOrgEntityProviderOptions,
  ): LdapOrgEntityProvider[];
  // (undocumented)
  static fromLegacyConfig(
    configRoot: Config,
    options: LdapOrgEntityProviderLegacyOptions,
  ): LdapOrgEntityProvider;
  // (undocumented)
  getProviderName(): string;
  read(options?: { logger?: LoggerService }): Promise<void>;
}

// @public @deprecated
export interface LdapOrgEntityProviderLegacyOptions {
  groupTransformer?: GroupTransformer;
  id: string;
  logger: LoggerService;
  schedule: 'manual' | SchedulerServiceTaskRunner;
  target: string;
  userTransformer?: UserTransformer;
}

// @public
export type LdapOrgEntityProviderOptions =
  | LdapOrgEntityProviderLegacyOptions
  | {
      logger: LoggerService;
      schedule?: 'manual' | SchedulerServiceTaskRunner;
      scheduler?: SchedulerService;
      userTransformer?: UserTransformer | Record<string, UserTransformer>;
      groupTransformer?: GroupTransformer | Record<string, GroupTransformer>;
    };

// @public
export interface LdapOrgEntityProviderTransformsExtensionPoint {
  setGroupTransformer(
    transformer: GroupTransformer_2 | Record<string, GroupTransformer_2>,
  ): void;
  setUserTransformer(
    transformer: UserTransformer_2 | Record<string, UserTransformer_2>,
  ): void;
}

// @public
export const ldapOrgEntityProviderTransformsExtensionPoint: ExtensionPoint<LdapOrgEntityProviderTransformsExtensionPoint>;

// @public
export class LdapOrgReaderProcessor implements CatalogProcessor {
  constructor(options: {
    providers: LdapProviderConfig[];
    logger: LoggerService;
    groupTransformer?: GroupTransformer;
    userTransformer?: UserTransformer;
  });
  // (undocumented)
  static fromConfig(
    configRoot: Config,
    options: {
      logger: LoggerService;
      groupTransformer?: GroupTransformer;
      userTransformer?: UserTransformer;
    },
  ): LdapOrgReaderProcessor;
  // (undocumented)
  getProcessorName(): string;
  // (undocumented)
  readLocation(
    location: LocationSpec,
    _optional: boolean,
    emit: CatalogProcessorEmit,
  ): Promise<boolean>;
}

// @public
export type LdapProviderConfig = {
  id: string;
  target: string;
  tls?: TLSConfig;
  bind?: BindConfig;
<<<<<<< HEAD
  users: UserConfig[];
  groups: GroupConfig[];
  schedule?: TaskScheduleDefinition;
=======
  users: UserConfig;
  groups: GroupConfig;
  schedule?: SchedulerServiceTaskScheduleDefinition;
>>>>>>> c9a2e966
};

// @public
export type LdapVendor = {
  dnAttributeName: string;
  uuidAttributeName: string;
  decodeStringAttribute: (entry: SearchEntry, name: string) => string[];
};

// @public
export function mapStringAttr(
  entry: SearchEntry,
  vendor: LdapVendor,
  attributeName: string | undefined,
  setter: (value: string) => void,
): void;

// @public @deprecated
export function readLdapLegacyConfig(config: Config): LdapProviderConfig[];

// @public
export function readLdapOrg(
  client: LdapClient,
  userConfig: UserConfig[],
  groupConfig: GroupConfig[],
  options: {
    groupTransformer?: GroupTransformer;
    userTransformer?: UserTransformer;
    logger: LoggerService;
  },
): Promise<{
  users: UserEntity[];
  groups: GroupEntity[];
}>;

// @public
export function readProviderConfigs(config: Config): LdapProviderConfig[];

// @public
export type TLSConfig = {
  rejectUnauthorized?: boolean;
  keys?: string;
  certs?: string;
};

// @public
export type UserConfig = {
  dn: string;
  options: SearchOptions;
  set?: {
    [path: string]: JsonValue;
  };
  map: {
    rdn: string;
    name: string;
    description?: string;
    displayName: string;
    email: string;
    picture?: string;
    memberOf: string;
  };
};

// @public
export type UserTransformer = (
  vendor: LdapVendor,
  config: UserConfig,
  user: SearchEntry,
) => Promise<UserEntity | undefined>;
```<|MERGE_RESOLUTION|>--- conflicted
+++ resolved
@@ -86,7 +86,7 @@
 
 // @public
 export class LdapClient {
-  constructor(client: Client, logger: LoggerService);
+  constructor(client: Client, logger: L oggerService);
   // (undocumented)
   static create(
     logger: LoggerService,
@@ -197,15 +197,9 @@
   target: string;
   tls?: TLSConfig;
   bind?: BindConfig;
-<<<<<<< HEAD
   users: UserConfig[];
   groups: GroupConfig[];
-  schedule?: TaskScheduleDefinition;
-=======
-  users: UserConfig;
-  groups: GroupConfig;
   schedule?: SchedulerServiceTaskScheduleDefinition;
->>>>>>> c9a2e966
 };
 
 // @public
