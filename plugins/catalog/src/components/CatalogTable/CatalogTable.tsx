--- conflicted
+++ resolved
@@ -64,15 +64,6 @@
   subtitle?: string;
 }
 
-<<<<<<< HEAD
-const FilledStar = withStyles(theme => ({
-  root: {
-    color: theme.palette.entityStarButton.color,
-  },
-}))(StarIcon);
-
-=======
->>>>>>> 7e982be9
 const refCompare = (a: Entity, b: Entity) => {
   const toRef = (entity: Entity) =>
     entity.metadata.title ||
@@ -163,16 +154,7 @@
 
       return {
         cellStyle: { paddingLeft: '1em' },
-<<<<<<< HEAD
-        icon: () => (
-          <>
-            <Typography style={visuallyHidden}>{title}</Typography>
-            {isStarred ? <FilledStar /> : <UnstarredIcon />}
-          </>
-        ),
-=======
         icon: () => <FavoriteToggleIcon isFavorite={isStarred} />,
->>>>>>> 7e982be9
         tooltip: title,
         onClick: () => toggleStarredEntity(entity),
       };
