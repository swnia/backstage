/*
 * Copyright 2020 The Backstage Authors
 *
 * Licensed under the Apache License, Version 2.0 (the "License");
 * you may not use this file except in compliance with the License.
 * You may obtain a copy of the License at
 *
 *     http://www.apache.org/licenses/LICENSE-2.0
 *
 * Unless required by applicable law or agreed to in writing, software
 * distributed under the License is distributed on an "AS IS" BASIS,
 * WITHOUT WARRANTIES OR CONDITIONS OF ANY KIND, either express or implied.
 * See the License for the specific language governing permissions and
 * limitations under the License.
 */
import { Table, TableColumn } from '@backstage/core-components';
import { Box, Typography } from '@material-ui/core';
import RetryIcon from '@material-ui/icons/Replay';
<<<<<<< HEAD
import VisibilityIcon from '@material-ui/icons/Visibility';
import HistoryIcon from '@material-ui/icons/History';
import { default as React, useState } from 'react';
import { Project } from '../../../../api/JenkinsApi';
import JenkinsLogo from '../../../../assets/JenkinsLogo.svg';
import { buildRouteRef, jobRunsRouteRef } from '../../../../plugin';
import { useBuilds } from '../../../useBuilds';
import { JenkinsRunStatus } from '../Status';
import { jenkinsExecutePermission } from '@backstage/plugin-jenkins-common';

const FailCount = ({ count }: { count: number }): JSX.Element | null => {
  if (count !== 0) {
    return <>{count} failed</>;
  }
  return null;
};

const SkippedCount = ({ count }: { count: number }): JSX.Element | null => {
  if (count !== 0) {
    return <>{count} skipped</>;
  }
  return null;
};

const FailSkippedWidget = ({
  skipped,
  failed,
}: {
  skipped: number;
  failed: number;
}): JSX.Element | null => {
  if (skipped === 0 && failed === 0) {
    return null;
  }

  if (skipped !== 0 && failed !== 0) {
    return (
      <>
        {' '}
        (<FailCount count={failed} />, <SkippedCount count={skipped} />)
      </>
    );
  }

  if (failed !== 0) {
    return (
      <>
        {' '}
        (<FailCount count={failed} />)
      </>
    );
  }

  if (skipped !== 0) {
    return (
      <>
        {' '}
        (<SkippedCount count={skipped} />)
      </>
    );
  }

  return null;
};

const generatedColumns: TableColumn[] = [
  {
    title: 'Timestamp',
    defaultSort: 'desc',
    hidden: true,
    field: 'lastBuild.timestamp',
  },
  {
    title: 'Build',
    field: 'fullName',
    highlight: true,
    render: (row: Partial<Project>) => {
      const LinkWrapper = () => {
        const routeLink = useRouteRef(buildRouteRef);
        if (!row.fullName || !row.lastBuild?.number) {
          return (
            <>
              {row.fullName ||
                row.fullDisplayName ||
                row.displayName ||
                'Unknown'}
            </>
          );
        }

        return (
          <Link
            to={routeLink({
              jobFullName: encodeURIComponent(row.fullName),
              buildNumber: String(row.lastBuild?.number),
            })}
          >
            {row.fullDisplayName}
          </Link>
        );
      };

      return <LinkWrapper />;
    },
  },
  {
    title: 'Source',
    field: 'lastBuild.source.branchName',
    render: (row: Partial<Project>) => (
      <>
        <Typography paragraph>
          <Link to={row.lastBuild?.source?.url ?? ''}>
            {row.lastBuild?.source?.branchName}
          </Link>
        </Typography>
        <Typography paragraph>{row.lastBuild?.source?.commit?.hash}</Typography>
      </>
    ),
  },
  {
    title: 'Status',
    field: 'status',
    render: (row: Partial<Project>) => {
      return (
        <Box display="flex" alignItems="center">
          <JenkinsRunStatus status={row.status} />
        </Box>
      );
    },
  },
  {
    title: 'Last Run Duration',
    align: 'center',
    render: (row: Partial<Project>) => (
      <>
        <Typography>
          {row?.lastBuild?.duration
            ? (row?.lastBuild?.duration / 1000)
                .toFixed(1)
                .toString()
                .concat(' s')
            : ''}{' '}
        </Typography>
      </>
    ),
  },
  {
    title: 'Tests',
    sorting: false,
    render: (row: Partial<Project>) => {
      return (
        <>
          <Typography paragraph>
            {row.lastBuild?.tests && (
              <Link to={row.lastBuild?.tests.testUrl ?? ''}>
                {row.lastBuild?.tests.passed} / {row.lastBuild?.tests.total}{' '}
                passed
                <FailSkippedWidget
                  skipped={row.lastBuild?.tests.skipped}
                  failed={row.lastBuild?.tests.failed}
                />
              </Link>
            )}

            {!row.lastBuild?.tests && 'n/a'}
          </Typography>
        </>
      );
    },
  },
  {
    title: 'Actions',
    sorting: false,
    render: (row: Partial<Project>) => {
      const ActionWrapper = () => {
        const [isLoadingRebuild, setIsLoadingRebuild] = useState(false);
        const { allowed, loading } = useEntityPermission(
          jenkinsExecutePermission,
        );

        const alertApi = useApi(alertApiRef);
        const jobRunsLink = useRouteRef(jobRunsRouteRef);

        const onRebuild = async () => {
          if (row.onRestartClick) {
            setIsLoadingRebuild(true);
            try {
              await row.onRestartClick();
              alertApi.post({
                message: 'Jenkins re-build has successfully executed',
                severity: 'success',
                display: 'transient',
              });
            } catch (e) {
              alertApi.post({
                message: `Jenkins re-build has failed. Error: ${e.message}`,
                severity: 'error',
              });
            } finally {
              setIsLoadingRebuild(false);
            }
          }
        };

        return (
          <div style={{ width: '148px' }}>
            {row.lastBuild?.url && (
              <Tooltip title="View build">
                <IconButton href={row.lastBuild.url} target="_blank">
                  <VisibilityIcon />
                </IconButton>
              </Tooltip>
            )}
            {isLoadingRebuild && <Progress />}
            {!isLoadingRebuild && (
              <Tooltip title="Rerun build">
                <IconButton onClick={onRebuild} disabled={loading || !allowed}>
                  <RetryIcon />
                </IconButton>
              </Tooltip>
            )}
            <Link
              to={jobRunsLink({
                jobFullName: encodeURIComponent(row.fullName || ''),
              })}
            >
              <Tooltip title="View Runs">
                <IconButton>
                  <HistoryIcon />
                </IconButton>
              </Tooltip>
            </Link>
          </div>
        );
      };
      return <ActionWrapper />;
    },
    width: '10%',
  },
];
=======
import { default as React } from 'react';
import { Project } from '../../../../api/JenkinsApi';
import JenkinsLogo from '../../../../assets/JenkinsLogo.svg';
import { useBuilds } from '../../../useBuilds';
import { columnFactories } from './columns';
import { defaultCITableColumns } from './presets';
>>>>>>> e6b8ac2a

type Props = {
  loading: boolean;
  retry: () => void;
  projects?: Project[];
  page: number;
  onChangePage: (page: number) => void;
  total: number;
  pageSize: number;
  onChangePageSize: (pageSize: number) => void;
  columns: TableColumn<Project>[];
};

export const CITableView = ({
  loading,
  pageSize,
  page,
  retry,
  projects,
  onChangePage,
  onChangePageSize,
  columns,
  total,
}: Props) => {
  const projectsInPage = projects?.slice(
    page * pageSize,
    Math.min(projects.length, (page + 1) * pageSize),
  );
  return (
    <Table
      isLoading={loading}
      options={{ paging: true, pageSize, padding: 'dense' }}
      totalCount={total}
      page={page}
      actions={[
        {
          icon: () => <RetryIcon />,
          tooltip: 'Refresh Data',
          isFreeAction: true,
          onClick: () => retry(),
        },
      ]}
      data={projectsInPage ?? []}
      onPageChange={onChangePage}
      onRowsPerPageChange={onChangePageSize}
      title={
        <Box display="flex" alignItems="center">
          <img src={JenkinsLogo} alt="Jenkins logo" height="50px" />
          <Box mr={2} />
          <Typography variant="h6">Projects</Typography>
        </Box>
      }
      columns={
        columns && columns.length !== 0 ? columns : defaultCITableColumns
      }
    />
  );
};

type CITableProps = {
  columns?: TableColumn<Project>[];
};

export const CITable = ({ columns }: CITableProps) => {
  const [tableProps, { setPage, retry, setPageSize }] = useBuilds();

  return (
    <CITableView
      {...tableProps}
      columns={columns || ([] as TableColumn<Project>[])}
      retry={retry}
      onChangePageSize={setPageSize}
      onChangePage={setPage}
    />
  );
};

CITable.columns = columnFactories;

CITable.defaultCITableColumns = defaultCITableColumns;<|MERGE_RESOLUTION|>--- conflicted
+++ resolved
@@ -16,255 +16,12 @@
 import { Table, TableColumn } from '@backstage/core-components';
 import { Box, Typography } from '@material-ui/core';
 import RetryIcon from '@material-ui/icons/Replay';
-<<<<<<< HEAD
-import VisibilityIcon from '@material-ui/icons/Visibility';
-import HistoryIcon from '@material-ui/icons/History';
-import { default as React, useState } from 'react';
-import { Project } from '../../../../api/JenkinsApi';
-import JenkinsLogo from '../../../../assets/JenkinsLogo.svg';
-import { buildRouteRef, jobRunsRouteRef } from '../../../../plugin';
-import { useBuilds } from '../../../useBuilds';
-import { JenkinsRunStatus } from '../Status';
-import { jenkinsExecutePermission } from '@backstage/plugin-jenkins-common';
-
-const FailCount = ({ count }: { count: number }): JSX.Element | null => {
-  if (count !== 0) {
-    return <>{count} failed</>;
-  }
-  return null;
-};
-
-const SkippedCount = ({ count }: { count: number }): JSX.Element | null => {
-  if (count !== 0) {
-    return <>{count} skipped</>;
-  }
-  return null;
-};
-
-const FailSkippedWidget = ({
-  skipped,
-  failed,
-}: {
-  skipped: number;
-  failed: number;
-}): JSX.Element | null => {
-  if (skipped === 0 && failed === 0) {
-    return null;
-  }
-
-  if (skipped !== 0 && failed !== 0) {
-    return (
-      <>
-        {' '}
-        (<FailCount count={failed} />, <SkippedCount count={skipped} />)
-      </>
-    );
-  }
-
-  if (failed !== 0) {
-    return (
-      <>
-        {' '}
-        (<FailCount count={failed} />)
-      </>
-    );
-  }
-
-  if (skipped !== 0) {
-    return (
-      <>
-        {' '}
-        (<SkippedCount count={skipped} />)
-      </>
-    );
-  }
-
-  return null;
-};
-
-const generatedColumns: TableColumn[] = [
-  {
-    title: 'Timestamp',
-    defaultSort: 'desc',
-    hidden: true,
-    field: 'lastBuild.timestamp',
-  },
-  {
-    title: 'Build',
-    field: 'fullName',
-    highlight: true,
-    render: (row: Partial<Project>) => {
-      const LinkWrapper = () => {
-        const routeLink = useRouteRef(buildRouteRef);
-        if (!row.fullName || !row.lastBuild?.number) {
-          return (
-            <>
-              {row.fullName ||
-                row.fullDisplayName ||
-                row.displayName ||
-                'Unknown'}
-            </>
-          );
-        }
-
-        return (
-          <Link
-            to={routeLink({
-              jobFullName: encodeURIComponent(row.fullName),
-              buildNumber: String(row.lastBuild?.number),
-            })}
-          >
-            {row.fullDisplayName}
-          </Link>
-        );
-      };
-
-      return <LinkWrapper />;
-    },
-  },
-  {
-    title: 'Source',
-    field: 'lastBuild.source.branchName',
-    render: (row: Partial<Project>) => (
-      <>
-        <Typography paragraph>
-          <Link to={row.lastBuild?.source?.url ?? ''}>
-            {row.lastBuild?.source?.branchName}
-          </Link>
-        </Typography>
-        <Typography paragraph>{row.lastBuild?.source?.commit?.hash}</Typography>
-      </>
-    ),
-  },
-  {
-    title: 'Status',
-    field: 'status',
-    render: (row: Partial<Project>) => {
-      return (
-        <Box display="flex" alignItems="center">
-          <JenkinsRunStatus status={row.status} />
-        </Box>
-      );
-    },
-  },
-  {
-    title: 'Last Run Duration',
-    align: 'center',
-    render: (row: Partial<Project>) => (
-      <>
-        <Typography>
-          {row?.lastBuild?.duration
-            ? (row?.lastBuild?.duration / 1000)
-                .toFixed(1)
-                .toString()
-                .concat(' s')
-            : ''}{' '}
-        </Typography>
-      </>
-    ),
-  },
-  {
-    title: 'Tests',
-    sorting: false,
-    render: (row: Partial<Project>) => {
-      return (
-        <>
-          <Typography paragraph>
-            {row.lastBuild?.tests && (
-              <Link to={row.lastBuild?.tests.testUrl ?? ''}>
-                {row.lastBuild?.tests.passed} / {row.lastBuild?.tests.total}{' '}
-                passed
-                <FailSkippedWidget
-                  skipped={row.lastBuild?.tests.skipped}
-                  failed={row.lastBuild?.tests.failed}
-                />
-              </Link>
-            )}
-
-            {!row.lastBuild?.tests && 'n/a'}
-          </Typography>
-        </>
-      );
-    },
-  },
-  {
-    title: 'Actions',
-    sorting: false,
-    render: (row: Partial<Project>) => {
-      const ActionWrapper = () => {
-        const [isLoadingRebuild, setIsLoadingRebuild] = useState(false);
-        const { allowed, loading } = useEntityPermission(
-          jenkinsExecutePermission,
-        );
-
-        const alertApi = useApi(alertApiRef);
-        const jobRunsLink = useRouteRef(jobRunsRouteRef);
-
-        const onRebuild = async () => {
-          if (row.onRestartClick) {
-            setIsLoadingRebuild(true);
-            try {
-              await row.onRestartClick();
-              alertApi.post({
-                message: 'Jenkins re-build has successfully executed',
-                severity: 'success',
-                display: 'transient',
-              });
-            } catch (e) {
-              alertApi.post({
-                message: `Jenkins re-build has failed. Error: ${e.message}`,
-                severity: 'error',
-              });
-            } finally {
-              setIsLoadingRebuild(false);
-            }
-          }
-        };
-
-        return (
-          <div style={{ width: '148px' }}>
-            {row.lastBuild?.url && (
-              <Tooltip title="View build">
-                <IconButton href={row.lastBuild.url} target="_blank">
-                  <VisibilityIcon />
-                </IconButton>
-              </Tooltip>
-            )}
-            {isLoadingRebuild && <Progress />}
-            {!isLoadingRebuild && (
-              <Tooltip title="Rerun build">
-                <IconButton onClick={onRebuild} disabled={loading || !allowed}>
-                  <RetryIcon />
-                </IconButton>
-              </Tooltip>
-            )}
-            <Link
-              to={jobRunsLink({
-                jobFullName: encodeURIComponent(row.fullName || ''),
-              })}
-            >
-              <Tooltip title="View Runs">
-                <IconButton>
-                  <HistoryIcon />
-                </IconButton>
-              </Tooltip>
-            </Link>
-          </div>
-        );
-      };
-      return <ActionWrapper />;
-    },
-    width: '10%',
-  },
-];
-=======
 import { default as React } from 'react';
 import { Project } from '../../../../api/JenkinsApi';
 import JenkinsLogo from '../../../../assets/JenkinsLogo.svg';
 import { useBuilds } from '../../../useBuilds';
 import { columnFactories } from './columns';
 import { defaultCITableColumns } from './presets';
->>>>>>> e6b8ac2a
 
 type Props = {
   loading: boolean;
